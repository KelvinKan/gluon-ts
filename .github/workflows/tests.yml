--- conflicted
+++ resolved
@@ -30,12 +30,9 @@
         python -m pip install -U pip
         pip install ".[shell]"
         pip install -r requirements/requirements-test.txt
-<<<<<<< HEAD
         pip install -r requirements/requirements-rotbaum.txt
-	pip install -r requirements/requirements-extras-cpflows.txt
-=======
+        pip install -r requirements/requirements-extras-cpflows.txt
         pip install -r requirements/requirements-extras-m-competitions.txt
->>>>>>> 939fc1b8
     - name: Test with pytest
       run: |
         pytest -n2 --doctest-modules --ignore test/nursery test